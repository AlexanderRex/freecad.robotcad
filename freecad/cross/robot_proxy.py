"""Proxy for Cross::Robot FreeCAD objects

A robot is a combination of Cross::Link and Cross::Joint objects that can be
exported as URDF file.

"""

from __future__ import annotations

from math import radians
from typing import ForwardRef, List, Optional, Union, cast
import xml.etree.ElementTree as et

import FreeCAD as fc

from PySide.QtWidgets import QFileDialog  # FreeCAD's PySide
from PySide.QtWidgets import QMenu  # FreeCAD's PySide

from .freecad_utils import ProxyBase
from .freecad_utils import add_property
from .freecad_utils import error
from .freecad_utils import get_properties_of_category
from .freecad_utils import get_valid_property_name
from .freecad_utils import is_origin
from .freecad_utils import label_or
from .freecad_utils import quantity_as
from .freecad_utils import warn
from .gui_utils import tr
from .ros.utils import split_package_path
from .trajectory_proxy import make_trajectory
from .ui.file_overwrite_confirmation_dialog import FileOverwriteConfirmationDialog
from .urdf_utils import xml_comment_element
from .utils import get_valid_filename
from .utils import grouper
from .utils import save_xml
from .utils import save_yaml
from .utils import save_file
from .utils import warn_unsupported
from .wb_utils import ICON_PATH
from .wb_utils import export_templates
from .wb_utils import get_attached_collision_objects
from .wb_utils import get_chains
from .wb_utils import get_joints
from .wb_utils import get_links
from .wb_utils import get_controllers
from .wb_utils import get_broadcasters
from .wb_utils import get_rel_and_abs_path
from .wb_utils import get_valid_urdf_name
from .wb_utils import is_attached_collision_object
from .wb_utils import is_joint
from .wb_utils import is_link
from .wb_utils import is_robot
from .wb_utils import is_controller
from .wb_utils import is_broadcaster
from .wb_utils import is_controllers_template_for_param_mapping
from .wb_utils import remove_ros_workspace
from .wb_utils import ros_name
from .wb_utils import _has_meshes_directory
from .wb_utils import get_urdf_path
from .wb_utils import git_init_submodules
from xml.dom.minidom import parseString
from pathlib import Path
from .joint_proxy import make_robot_joints_filled
from .link_proxy import make_robot_links_filled
from . import wb_constants
from .wb_utils import get_xacro_wrapper_file_name
from .wb_utils import get_controllers_config_file_name

# Stubs and type hints.
from .attached_collision_object import AttachedCollisionObject as CrossAttachedCollisionObject  # A Cross::AttachedCollisionObject, i.e. a DocumentObject with Proxy "Joint". # noqa: E501
from .joint import Joint as CrossJoint  # A Cross::Joint, i.e. a DocumentObject with Proxy "Joint". # noqa: E501
from .link import Link as CrossLink  # A Cross::Link, i.e. a DocumentObject with Proxy "Link". # noqa: E501
from .robot import Robot as CrossRobot  # A Cross::Robot, i.e. a DocumentObject with Proxy "Robot". # noqa: E501
<<<<<<< HEAD
from .trajectory import Trajectory as CrossTrajectory  # A Cross::Trajectory, i.e. a DocumentObject with Proxy "Trajectory". # noqa: E501
from .controller import Controller as CrossController  # A Cross::Controller, i.e. a DocumentObject with Proxy "Controller". # noqa: E501
=======
>>>>>>> 8182b9ed
BasicElement = Union[CrossJoint, CrossLink]
DO = fc.DocumentObject
DOList = List[DO]
VPDO = ForwardRef('FreeCADGui.ViewProviderDocumentObject')  # Don't want to import FreeCADGui here. # noqa: E501
AppLink = DO  # TypeId == 'App::Link'.


def _add_joint_variable(
        robot: CrossRobot,
        joint: CrossJoint,
        category: str,
) -> str:
    """Add a property for the actuator value to `robot` and return its name.

    Add a property starting with "joint.Label" to represent the actuation
    value of a joint. Supported types are 'prismatic', 'revolute', and
    'continuous'. There is no actuation value for mimicking joints.

    """
    if not is_joint(joint):
        warn(
            f'Wrong object type. {joint.Name} ({joint.Label})'
            ' is not a Cross::Joint',
        )
        return ''
    if joint.Mimic:
        # No actuator for mimic joints.
        return ''
    if joint.Type == 'prismatic':
        unit = 'mm'
    elif joint.Type in ['revolute', 'continuous']:
        unit = 'deg'
    else:
        # Non-simple joints not supported yet.
        return ''
    rname = ros_name(joint)
    # e.g. name_candidate = "q0_deg" or "q0".
    name_candidate = f'{rname}{f"_{unit}" if unit else ""}'
    var_name = get_valid_property_name(name_candidate)
    # e.g. help_txt = "q0 in deg" or "q0".
    label = joint.Label
    id_ = rname if rname == label else f'{rname} ({label})'
    help_txt = f'{id_}{f" in {unit}" if unit else ""}'
    if joint.Type in ['prismatic', 'revolute']:
        prop_type = 'App::PropertyFloatConstraint'
    else:
        prop_type = 'App::PropertyFloat'
    _, used_var_name = add_property(
        robot,
        prop_type, var_name,
        category, help_txt,
    )
    if joint.Type in ['prismatic', 'revolute']:
        # Set the default value to the current value to set min/max.
        value = robot.getPropertyByName(used_var_name)
        if (joint.LowerLimit == 0.0) and (joint.UpperLimit == 0.0):
            # Properties are not set.
            min_, max_ = -1e999, 1e999
        else:
            min_, max_ = joint.LowerLimit, joint.UpperLimit
            if value > max_:
                error('Joint (' + var_name + ') value can not be more Upper limit')
            if value < min_:
                error('Joint (' + var_name + ') value can not be less LowerLimit limit')
            if max_ < min_:
                error('Joint (' + var_name + ') Upper limit can not be less LowerLimit limit')
        setattr(robot, used_var_name, (value, min_, max_, 1.0))
    value: Optional[float] = None
    if joint.Type == 'prismatic':
        value = robot.getPropertyByName(used_var_name) * 0.001
    elif joint.Type in ['revolute', 'continuous']:
        value = radians(robot.getPropertyByName(used_var_name))
    if ((value is not None)
            and (joint.Position != value)
            and (not joint.Mimic)):
        # Avoid recursive recompute.
        joint.Position = value
    return used_var_name


def _dispatch_to_joint_view_objects(
        robot: CrossRobot,
        prop: str,
        joint_prop: str,
) -> None:
    """Dispatch a property to the view objects of the joints of `robot`."""
    if not is_robot(robot):
        return
    if (not hasattr(robot, 'Proxy')) or (not robot.Proxy.is_execute_ready()):
        return
    prop_value = getattr(robot.ViewObject, prop)
    for joint in get_joints(robot.Group):
        if hasattr(joint.ViewObject, 'Proxy') and (joint.ViewObject.Proxy is not None):
            joint.ViewObject.Proxy.update_prop(joint_prop, prop_value)


def _dispatch_to_link_view_objects(
        robot: CrossRobot,
        prop: str,
        link_prop: str,
) -> None:
    if not is_robot(robot):
        return
    if (not hasattr(robot, 'Proxy')) or (not robot.Proxy.is_execute_ready()):
        return
    prop_value = getattr(robot.ViewObject, prop)
    for link in get_links(robot.Group):
        if hasattr(link.ViewObject, 'Proxy') and (link.ViewObject.Proxy is not None):
            link.ViewObject.Proxy.update_prop(link_prop, prop_value)


class RobotProxy(ProxyBase):
    """The proxy for CROSS::Robot objects."""

    # The member is often used in workbenches, particularly in the Draft
    # workbench, to identify the object type.
    Type = 'Cross::Robot'

    # Name of the category (or group) for the joint values, which are saved as
    # properties of `self.robot`.
    _category_of_joint_values = 'JointValues'

    def __init__(self, obj: CrossRobot):
<<<<<<< HEAD
        # Implementation note: 'Group' is not required because
        # DocumentObjectGroupPython.
        super().__init__('robot', [
            'CreatedObjects',
            'OutputPath',
            'MaterialCardName',
            'MaterialCardPath',
            'MaterialDensity',
            'RobotType',
            '_Type',
            'Mass',
            ])

=======
        # Implementation note: 'Group' and `_GroupTouched` are not required
        # because DocumentObjectGroupPython.
        super().__init__(
            'robot',
            [
                'CreatedObjects',
                'MaterialCardName',
                'MaterialCardPath',
                'MaterialDensity',
                'OutputPath',
                '_Type',
            ],
        )
>>>>>>> 8182b9ed
        if obj.Proxy is not self:
            obj.Proxy = self
        self.robot = obj

        # List of objects created for the robot.
        # Used for example by `robot_from_urdf` to keep track of imported
        # meshes.
        # This class doesn't add any object to this list itself.
        # TODO: remove `_created_objects` and use `robot.CreatedObjects` instead.
        self._created_objects: DOList = []

        # Map of CROSS joints to joint variable names.
        # Only for actuated non-mimicking joints.
        self._joint_variables: dict[CrossJoint, str] = {}

        # Map of ROS names to joint variable names.
        # Used to restore the joint variables from the dumped state because
        # DocumentObject instances cannot be saved.
        # Defined in onDocumentRestored().
        # TODO: Maybe save as two lists (App::PropertyLinkList and App::PropertyStringList).
        self._joint_variables_ros_map: dict[str, str]

        # Save the children to speed-up get_links() and get_joints().
        self._attached_collision_objects: Optional[list[CrossAttachedCollisionObject]] = None
        self._links: Optional[list[CrossLink]] = None
        self._joints: Optional[list[CrossJoint]] = None

        self._controllers: Optional[list[CrossController]] = None
        self._broadcasters: Optional[list[CrossController]] = None

        self._init_properties(obj)

    @property
    def created_objects(self) -> DOList:
        """List of objects created for the robot."""
        return self._created_objects

    @property
    def joint_variables(self) -> dict[CrossJoint, str]:
        """Map of CROSS joints to joint variable names."""
        return self._joint_variables

    def _init_properties(self, obj: CrossRobot):
        add_property(
            obj, 'App::PropertyString', '_Type', 'Internal',
            'The type of object',
        )
        obj.setPropertyStatus('_Type', ['Hidden', 'ReadOnly'])
        obj._Type = self.Type

        add_property(
            obj, 'App::PropertyLinkList', 'CreatedObjects', 'Internal',
            'Objects created for the robot',
        )

        add_property(obj, 'App::PropertyQuantity', 'Mass', 'Inertial Parameters',
                     'Mass of the link')
        obj.Mass = fc.Units.Mass

        add_property(obj, 'App::PropertyPlacement', 'CenterOfMassGlobalCoords', 'Inertial Parameters',
                     'Center of mass of the link, with orientation determining the principal axes of inertia \
                        in global coordinates.')

        # Managed in self.reset_group().
        obj.setPropertyStatus('Group', 'ReadOnly')

        add_property(
            obj, 'App::PropertyPath', 'OutputPath', 'Export',
            'The path to the ROS package to export files to,'
            ' relative to $ROS_WORKSPACE/src',
        )

        add_property(
                obj,
                'App::PropertyString',
                'MaterialCardName',
                'Material',
                (
                    'Default material of robot. Used to calculate mass and inertia'
                    ' if link has not its own material. Use "Set material" tool to'
                    ' change'
                ),
        )
        obj.setPropertyStatus('MaterialCardName', ['ReadOnly'])
        add_property(
            obj, 'App::PropertyPath', 'MaterialCardPath', 'Material',
            'Default material of robot. Used to calculate mass and inertia',
        )
        obj.setPropertyStatus('MaterialCardPath', ['Hidden', 'ReadOnly'])
        add_property(
                obj,
                'App::PropertyString',
                'MaterialDensity',
                'Material',
                (
                    'Density of material. Used to calculate mass. May be outdated'
                    ' if you updated the material density outside CROSS workbench.'
                    ' Actual density will taken from material (material editor) at'
                    ' mass calculation moment.'
                ),
        )
        obj.setPropertyStatus('MaterialDensity', ['ReadOnly'])

        add_property(obj, 'App::PropertyEnumeration', 'RobotType', 'Robot',
                     'Can be used for code generation.')
        obj.RobotType=["nonspecific","multicopter"]

        # The `Placement` is not used directly by the robot but it is used to
        # transform the pose of its links.
        add_property(
            obj, 'App::PropertyPlacement', 'Placement',
            'Base', 'Placement',
        )

    def execute(self, obj: CrossRobot) -> None:
        self._cleanup_group()
        self.set_joint_enum()
        self.add_joint_variables()
        self.compute_poses()
        # self.reset_group()

    def onChanged(self, obj: CrossRobot, prop: str) -> None:
        # print(f'{obj.Name}.onChanged({prop})') # DEBUG
        if not self.is_execute_ready():
            return
        if prop in ['Group']:
            # Reset _links and _joints to provoke a recompute.
            self._links = None
            self._joints = None
            self._controllers = None
            self._broadcasters = None
            self.execute(obj)
        if prop == 'OutputPath':
            rel_path = remove_ros_workspace(obj.OutputPath)
            if rel_path != obj.OutputPath:
                obj.OutputPath = rel_path
        if prop == 'Placement':
            self.compute_poses()

    def onDocumentRestored(self, obj):
        """Handle the object after a document restore.

        Required by FreeCAD.

        """
        # `self.__init__()` is not called on document restore, do it manually.
        self.__init__(obj)
        self._created_objects = obj.CreatedObjects
        # Rebuilt self._joint_variables from the map {ros_name: joint_variable_name}.
        self._joint_variables = {
            self.get_joint(name): var
            for name, var in self._joint_variables_ros_map.items()
        }

    def dumps(self):
        self.robot.CreatedObjects = self._created_objects
        # Map {ros_name: joint_variable_name}.
        var_map = {ros_name(joint): var for joint, var in self.joint_variables.items()}
        return self.Type, var_map

    def loads(self, state) -> None:
        if state:
            self.Type, self._joint_variables_ros_map = state

    def _reset_group(self) -> None:
        """Add FreeCAD links in CrossLinks for Real, Visual, and Collision."""
        if ((not self.is_execute_ready())
                or (not hasattr(self.robot.ViewObject, 'Proxy'))
                or (not self.robot.ViewObject.Proxy.is_execute_ready())):
            return

        links: list[CrossLink] = self.get_links()
        for link in links:
            link.Proxy.update_fc_links()

    def _cleanup_group(self) -> Optional[DO]:
        """Remove the objects not supported by CROSS::Robot.

        Recursion provoked by modifying `Group` will take care of removing
        the remaining unsupported objects.

        """
        if not self.is_execute_ready():
            return None
        for o in self.robot.Group[::-1]:
<<<<<<< HEAD
            if is_link(o) or is_joint(o) or is_controller(o) or is_broadcaster(o):
=======
            if is_link(o) or is_joint(o) or is_attached_collision_object(o):
>>>>>>> 8182b9ed
                # Supported.
                continue
            warn_unsupported(o, by='CROSS::Robot', gui=True)
            return self.robot.removeObject(o)
        return None

    def _is_exclusive_to_robot(self, obj: DO) -> bool:
        """Return True if `obj` was created for the Robot."""
        if not self.is_execute_ready():
            return False

        # Special case for Origin objects that are auto-generated by FreeCAD.
        if is_origin(obj):
            return self._is_exclusive_to_robot(obj.InList[0])

        show_objects: DOList = []
        for link in self.get_links():
            if not link.Proxy.is_execute_ready():
                continue
            for o in link.Group:
                show_objects.append(o)
        robot_objects = (
            self.get_links()
            + self.get_joints()
            + self.created_objects
            + show_objects
        )
        return (obj in robot_objects) and len(set(obj.InList) - set(robot_objects)) == 0

    def delete_created_objects(self) -> None:
        """Delete all objects created for the Robot object.

        Objects that are used somewhere else should not be deleted but they are
        removed from `created_objects`.

        Calling this method may create broken links in FreeCAD links added for
        the Real, Visual, and Collision objects. Setting Robot.ViewObject.ShowReal
        and similars to False fixes the issue (deletes the objects) and should
        ideally be done before calling this method.

        This methods does not use any FreeCAD transaction.

        """
        for obj in self.created_objects[::-1]:
            try:
                name = obj.Name
            except RuntimeError:
                # Already deleted.
                continue
            if (
                self._is_exclusive_to_robot(obj)
                and all([self._is_exclusive_to_robot(o) for o in obj.OutList])
            ):
                # Object without "external" parent in the dependency graph.
                # "External" means not in self.created_objects.
                self.robot.Document.removeObject(name)
        self.created_objects.clear()

    def set_joint_enum(self) -> None:
        """Set the enum for Child and Parent of all joints."""
        def get_possible_parent_links(joint: CrossJoint) -> list[str]:
            links: list[str] = []
            for link in self.get_links():
                link_name = ros_name(link)
                if ((joint.Parent == link_name)
                    or (
                        hasattr(link, 'Proxy')
                        and link.Proxy.is_execute_ready()
                    )):
                    links.append(link_name)
            return links

        def get_possible_child_links(joint: CrossJoint) -> list[str]:
            links: list[str] = []
            for link in self.get_links():
                link_name = ros_name(link)
                if ((joint.Child == link_name)
                    or (
                        hasattr(link, 'Proxy')
                        and link.Proxy.is_execute_ready()
                        and link.Proxy.may_be_base_link()
                        and (not link.Proxy.is_in_chain_to_joint(joint))
                        and (joint.Parent != link_name)
                    )):
                    links.append(link_name)
            return links

        for joint in self.get_joints():
            # We add the empty string to show that the child or parent
            # was not set yet.
            parent_links: list[str] = ['']
            parent_links += get_possible_parent_links(joint)
            child_links: list[str] = ['']
            child_links += get_possible_child_links(joint)
            # Implementation note: setting to a list sets the enumeration.
            if joint.getEnumerationsOfProperty('Parent') != parent_links:
                # Avoid recursive recompute.
                # Doesn't change the value if in the new enum.
                joint.Parent = parent_links
            if joint.getEnumerationsOfProperty('Child') != child_links:
                # Avoid recursive recompute.
                # Doesn't change the value if in the new enum.
                joint.Child = child_links

    def set_joint_values(
            self,
            joint_values: dict[CrossJoint, [float | fc.Units.Quantity]],
    ) -> None:
        """Set the joint values from values in meters and radians.

        Set the joint values of the robot from values in meters and radians or
        from FreeCAD's `Quantity` objects.

        """
        joint_variables: dict[CrossJoint, str] = self.joint_variables
        source_units = {
                'Length': 'm',
                'Angle': 'rad',
        }
        target_units = {
                'Length': 'mm',
                'Angle': 'deg',
        }
        for joint, value in joint_values.items():
            var_name = joint_variables[joint]
            unit_type = joint.Proxy.get_unit_type()
            if isinstance(value, float):
                value = fc.Units.Quantity(f'{value} {source_units[unit_type]}')
            value = quantity_as(value, target_units[unit_type])
            self.update_prop(var_name, value)

    def add_joint_variables(self) -> None:
        """Add a property for each actuated joint."""
        if not self.is_execute_ready():
            return
        self._joint_variables.clear()
        # Get all old variables.
        old_vars: set[str] = set(
            get_properties_of_category(
                self.robot,
                self._category_of_joint_values,
            ),
        )
        # Add a variable for each actuated (supported) joint.
        for joint in self.get_joints():
            var = _add_joint_variable(
                self.robot, joint,
                self._category_of_joint_values,
            )
            if var:
                self._joint_variables[joint] = var
        # Remove obsoleted variables.
        for p in old_vars - set(self._joint_variables.values()):
            self.robot.removeProperty(p)
        return

    def compute_poses(self) -> None:
        """Set `Placement` of all joints, links, and attached collision objects.

        Compute and set the pose of all joints, links, and attached collision
        objects in the same frame as the robot.

        """
        joint_cache: dict[CrossJoint, fc.Placement] = {}
        for chain in self.get_chains():
            placement = self.robot.Placement  # A copy.
            for link, joint in grouper(chain, 2):
                if joint in joint_cache:
                    placement = joint_cache[joint]
                    # No need to update the link's placement because we support
                    # only tree structures.
                    continue
                if hasattr(link, 'MountedPlacement'):
                    new_link_placement = placement * link.MountedPlacement
                else:
                    # TODO: find out why `MountedPlacement` is not set.
                    new_link_placement = link.Placement
                if link.Placement != new_link_placement:
                    # Avoid recursive recompute.
                    link.Placement = new_link_placement
                if joint:
                    new_joint_placement = placement * joint.Origin
                    if joint.Placement != new_joint_placement:
                        # Avoid recursive recompute.
                        joint.Placement = new_joint_placement
                    # For next link.
                    placement = (
                        new_joint_placement
                        * joint.Proxy.get_actuation_placement()
                    )
                    joint_cache[joint] = placement
        for aco in self.get_attached_collision_objects():
            if not aco.Link:
                continue
            if aco.Placement != aco.Link.Placement:
                # Avoid recursive recompute.
                aco.Placement = aco.Link.Placement

    def get_attached_collision_objects(self) -> list[CrossAttachedCollisionObject]:
        # TODO: as property.
        if self._attached_collision_objects is not None:
            return list(self._attached_collision_objects)  # A copy.
        if not self.is_execute_ready():
            return []
        self._attached_collision_objects = get_attached_collision_objects(
                self.robot.Group)
        return list(self._attached_collision_objects)  # A copy.

    def get_links(self) -> list[CrossLink]:
        """Return the list of CROSS links in the order of creation."""
        # TODO: as property.
        if self._links is not None:
            return list(self._links)  # A copy.
        if not self.is_execute_ready():
            return []
        self._links = get_links(self.robot.Group)
        return list(self._links)  # A copy.

    def get_joints(self) -> list[CrossJoint]:
        """Return the list of CROSS joints in the order of creation."""
        # TODO: as property.
        if self._joints is not None:
            # self._joints is updated in self.onChanged().
            return list(self._joints)  # A copy.
        if not self.is_execute_ready():
            return []
        self._joints = get_joints(self.robot.Group)
        return list(self._joints)  # A copy.
    

    def get_controllers(self) -> list[CrossController]:
        """Return the list of CROSS controllers in the order of creation."""
        # TODO: as property.
        if (self._controllers is not None):
            # self._controllers is updated in self.onChanged().
            return list(self._controllers)  # A copy.
        if not self.is_execute_ready():
            return []
        self._controllers = get_controllers(self.robot.Group)
        return list(self._controllers)  # A copy.
    

    def get_broadcasters(self) -> list[CrossController]:
        """Return the list of CROSS broadcasters in the order of creation."""
        # TODO: as property.
        if (self._broadcasters is not None):
            # self._broadcasters is updated in self.onChanged().
            return list(self._broadcasters)  # A copy.
        if not self.is_execute_ready():
            return []
        self._broadcasters = get_broadcasters(self.robot.Group)
        return list(self._broadcasters)  # A copy.
    

    def get_actuated_joints(self) -> list[CrossJoint]:
        """Return the list of CROSS actuated joints in the order of creation."""
        return [j for j in self.get_joints() if j.Type != 'fixed']

    def get_link(self, name: str) -> Optional[CrossLink]:
        """Return the link with ROS name `name`.

        The ROS name is the object's description, or its label if the
        description is empty.

        """
        if not name:
            # Shortcut.
            return None
        for link in self.get_links():
            if ros_name(link) == name:
                return link
        return None

    def get_joint(self, name: str) -> Optional[CrossJoint]:
        """Return the joint with ROS name `name`.

        The ROS name is the object's description, or its label if the
        description is empty.

        """
        if not name:
            # Shortcut.
            return None
        for joint in self.get_joints():
            if ros_name(joint) == name:
                return joint
        return None

    def get_root_link(self) -> Optional[CrossLink]:
        """Return the root link of the robot."""
        chains = self.get_chains(check_kinematics=True)
        if not chains or not chains[0]:
            return None
        return chains[0][0]

    def get_chains(self, check_kinematics=False) -> list[list[BasicElement]]:
        """Return the list of chains.

        A chain starts at the root link, alternates links and joints, and ends
        at the last link of the chain.

        If the last element of a chain would be a joint, that chain is not
        considered.

        """
        if not self.is_execute_ready():
            return []
        if not is_robot(self.robot):
            warn(f'Internal error, {label_or(self.robot)} is not a CROSS::Robot', True)
            return []
        links = self.get_links()
        joints = self.get_joints()
        return get_chains(links, joints, check_kinematics)

    def get_links_fixed_with(self, link_name: str) -> list[CrossLink]:
        """Return the list of links fixed with the specified link.

        The order of the links can be considered as arbitrary.
        If not empty, the returned list contains the specified link itself.
        An empty list indicated an error (link not found).

        """
        if not self.is_execute_ready():
            return []
        link = self.get_link(link_name)
        if not link:
            return []
        chains = self.get_chains()
        out_links: set[CrossLink] = set([link])
        for chain in chains:
            if link not in chain:
                # Shortcut.
                continue
            subchain: list[CrossLink] = []
            # Iterate over joints.
            joints = cast(list[CrossJoint], chain[1::2])
            for joint in joints:
                # No need to check the parent- and child link validity because
                # the joint is part of a chain.
                parent = cast(CrossLink, self.get_link(joint.Parent))
                child = cast(CrossLink, self.get_link(joint.Child))
                if not subchain:
                    # Add the first link.
                    subchain.append(parent)
                if joint.Proxy.is_fixed():
                    subchain.append(child)
                    if (joint is chain[-2]):
                        # Last joint of the chain.
                        out_links.update(subchain)
                        # Next subchain.
                else:
                    if link in subchain:
                        out_links.update(subchain)
                        # Next subchain.
                        break
                    # Link not in subchain, wrong subchain, start a new one.
                    subchain.clear()
                # Next element in the chain.
            # Next chain.
        return list(out_links)

    def get_transform(self, from_link: str, to_link: str) -> Optional[fc.Placement]:
        """Return the current transform between two links.

        Return the current transform, i.e. with the current joint values,
        from link `from_link` to link `to_link`.

        """
        if not self.is_execute_ready():
            return None
        from_ = self.get_link(from_link)
        if not from_:
            return None
        to = self.get_link(to_link)
        if not to:
            return None
        if from_ is to:
            return fc.Placement()
        chains = self.get_chains()
        for chain in chains:
            if from_ not in chain:
                continue
            if to not in chain:
                continue
            from_or_to_found = False
            first_transform = fc.Placement()
            second_transform = fc.Placement()
            for link, joint in grouper(chain, 2):
                if ((not ((link is from_) or (link is to)))
                        and (not from_or_to_found)):
                    continue
                if not from_or_to_found:
                    first_transform = link.Placement
                if (link is from_) and (not from_or_to_found):
                    second = to
                if (link is to) and (not from_or_to_found):
                    second = from_
                from_or_to_found = True
                if link is second:
                    first_to_second = first_transform.inverse() * second_transform
                    if second is to:
                        return first_to_second
                    else:
                        return first_to_second.inverse()
                child = self.get_link(joint.Child)
                if not child:
                    return None
                parent = self.get_link(joint.Parent)
                if not parent:
                    return None
                if (child is second) or (parent is second):
                    second_transform = (
                        joint.Placement
                        * joint.Proxy.get_actuation_placement()
                    )
        return None

    def export_urdf(self, interactive: bool = False) -> Optional[et.Element]:
        """Export the robot as URDF, writing files."""
        if not self.is_execute_ready():
            return None
        if not self.robot.OutputPath:
            # TODO: ask the user for OutputPath.
            warn('Property `OutputPath` cannot be empty', True)
            return
        # TODO: also accept OutputPath as package name in $ROS_WORKSPACE/src.
        p, output_path = get_rel_and_abs_path(self.robot.OutputPath)
        if p != self.robot.OutputPath:
            self.robot.OutputPath = p

        template_files = [
            'package.xml',
            'CMakeLists.txt',
            'launch/description.launch.py',
            'launch/display.launch.py',
            'launch/gazebo.launch.py',
            'rviz/robot_description.rviz',
            'urdf/xacro_wrapper_template.urdf.xacro',
        ]

        write_files = template_files + [
                'meshes/',
                'urdf/',
                'overcross/',
                ]

        if interactive and fc.GuiUp:
            diag = FileOverwriteConfirmationDialog(
                    output_path, write_files,
            )
            ignore, write, overwrite = diag.exec_()
            diag.close()
        if set(ignore) == set(write_files):
            # No files to write.
            return
        elif set(write + overwrite) != set(write_files):
            warn(tr('Partial selection of files not supported yet'), True)
            return
        project_path, package_name, description_package_path = split_package_path(output_path)
        # TODO: warn if package name doesn't end with `_description`.
        xml = et.fromstring('<robot/>')
        xml.attrib['name'] = get_valid_urdf_name(self.robot.Label)
        xml.append(xml_comment_element(
            'Generated by RobotCAD, a ROS Workbench for FreeCAD ('
            'https://github.com/drfenixion/freecad.robotcad)'))
        
        for link in self.get_links():
            if not hasattr(link, 'Proxy'):
                error(
                    f"Internal error with '{link.Label}', has no 'Proxy' attribute",
                    True,
                )
                return
            xml.append(link.Proxy.export_urdf(project_path, package_name))

        for joint in self.get_joints():
            if not joint.Parent:
                error(f"Joint '{joint.Label}' has no parent link", True)
                continue
            if not joint.Child:
                error(f"Joint '{joint.Label}' has no child link", True)
                continue
            if hasattr(joint, 'Proxy') and joint.Proxy:
                xml.append(joint.Proxy.export_urdf())
            else:
                error(f"Internal error with joint '{joint.Label}'"
                      ", has no 'Proxy' attribute", True)
                
        # Save the xml into a file.
        description_package_path.mkdir(parents=True, exist_ok=True)
        urdf_path = get_urdf_path(self.robot, description_package_path)
        urdf_file = urdf_path.name
        root_link=self.get_root_link()

        if root_link == None:
            error('Bad kinematics. Double root link or link not in joint ralationship or empty kinematic chain detected. Fix it and repeat.', True)
            return
        
        meshes_dir = ('meshes '
                if _has_meshes_directory(Path(project_path), package_name)
                else '')
        
        robot_name = get_valid_urdf_name(ros_name(self.robot))
        controllers_config_file_name = get_controllers_config_file_name(robot_name)
        xacro_wrapper_file = get_xacro_wrapper_file_name(robot_name)

        # robot meta for external code generator
        robot_meta = self.get_robot_meta(package_name, urdf_file, meshes_dir, controllers_config_file_name)
        save_file(robot_meta, output_path / f'overcross/robot_meta.xml')
        
        robot_controllers_yaml = self.get_robot_controllers_yaml()
        save_yaml(robot_controllers_yaml, output_path / f'overcross/{controllers_config_file_name}')

        save_xml(xml, urdf_path)
        export_templates(template_files,
                         project_path,
                         meshes_dir=meshes_dir,
                         package_name=package_name,
                         urdf_file=urdf_file,
                         fixed_frame=ros_name(self.get_root_link()),
                         xacro_wrapper_file=xacro_wrapper_file,
                         robot_name=robot_name
                         )

        return xml
    
    
    def get_robot_controllers_yaml(self, 
                                   parameter_full_name_glue: str = wb_constants.ROS2_CONTROLLERS_PARAM_FULL_NAME_GLUE, 
                                   parameter_full_name_glue_yaml: str = wb_constants.ROS2_CONTROLLERS_PARAM_FULL_NAME_GLUE_YAML
                                   ) -> dict:
        """Make robot controllers data in yaml format"""
        
        def add_controllers_types_to_yaml(controller: CrossController, yaml_data: dict):
            plugin_class_name = getattr(controller, 'plugin_class_name')
            yaml_data['controller_manager']['ros__parameters'][get_valid_urdf_name(ros_name(controller))] = {'type': plugin_class_name}
            return yaml_data
        

        def separate_controllers_from_other_elements(param: list) -> tuple[list, list]:
            """ Separate controllers and broadcasters from other elements (joints) in param elements list"""

            controllers_broadcasters = []
            others = []
            for el in param:
                if is_controller(el) or is_broadcaster(el):
                    controllers_broadcasters.append(el)
                else:
                    others.append(el)

            return controllers_broadcasters, others


        def add_controllers_data_to_yaml(controller: CrossController, yaml_data: dict):
            yaml_data[get_valid_urdf_name(ros_name(controller))] = {'ros__parameters': {}}
            for param_full_name in controller.controller_parameters_fullnames_list:
                param = getattr(controller, param_full_name)

                if not is_controllers_template_for_param_mapping(param_full_name):
                    param_full_name_yaml = param_full_name.replace(parameter_full_name_glue, parameter_full_name_glue_yaml)
                    
                    if isinstance(param, (float, int, str, type(None))):
                        yaml_data[get_valid_urdf_name(ros_name(controller))]['ros__parameters'][param_full_name_yaml] = param
                    elif isinstance(param, DO):
                        yaml_data[get_valid_urdf_name(ros_name(controller))]['ros__parameters'][param_full_name_yaml] = get_valid_urdf_name(ros_name(param))
                    else:
                        yaml_data[get_valid_urdf_name(ros_name(controller))]['ros__parameters'][param_full_name_yaml] = []
                        controllers_broadcasters, others = separate_controllers_from_other_elements(param)

                        # make chain reference names - ex: controller_name/joint_name
                        if len(controllers_broadcasters):
                            for cont_broad in controllers_broadcasters:
                                cont_broad_name = cont_broad
                                if isinstance(cont_broad, DO):
                                    cont_broad_name = get_valid_urdf_name(ros_name(cont_broad))
                                for other_el in others:
                                    other_el_name = other_el
                                    if isinstance(other_el, DO):
                                        other_el_name = get_valid_urdf_name(ros_name(other_el))
                                    chain_name = cont_broad_name + '/' + other_el_name
                                    yaml_data[get_valid_urdf_name(ros_name(controller))]['ros__parameters'][param_full_name_yaml].append(chain_name)

                        # make regular names - ex: joint_name
                        else:
                            for other_el in others:
                                other_el_name = other_el
                                if isinstance(other_el, DO):
                                    other_el_name = get_valid_urdf_name(ros_name(other_el))
                                yaml_data[get_valid_urdf_name(ros_name(controller))]['ros__parameters'][param_full_name_yaml].append(other_el_name)
                            
                        # clear empty list
                        if not len(yaml_data[get_valid_urdf_name(ros_name(controller))]['ros__parameters'][param_full_name_yaml]):
                            # control manager throw error when detect empty list
                            # delete empty element
                            del yaml_data[get_valid_urdf_name(ros_name(controller))]['ros__parameters'][param_full_name_yaml]

            return yaml_data
        

        git_init_submodules()

        yaml_data = {}
        yaml_data['controller_manager'] = {'ros__parameters': {}}
        # controller manager and controllers plugin types
        yaml_data['controller_manager']['ros__parameters'] = {'update_rate': 250}
        for controller in self.get_controllers():
            yaml_data = add_controllers_types_to_yaml(controller, yaml_data)
        for controller in self.get_broadcasters():
            yaml_data = add_controllers_types_to_yaml(controller, yaml_data)
            
        # controllers and their params
        for controller in self.get_controllers():
            yaml_data = add_controllers_data_to_yaml(controller, yaml_data)
        for controller in self.get_broadcasters():
            yaml_data = add_controllers_data_to_yaml(controller, yaml_data)
        return yaml_data


    def get_robot_meta(self, package_name: str, urdf_file_name: str, meshes_dir: str, controllers_config_file_name: str) -> str:
        """Return robot meta info as xml. It can be used by external code generators"""

        robotMetaXml = f"""<?xml version="1.0" ?>
<robotMeta>
    <robotName>{get_valid_urdf_name(ros_name(self.robot))}</robotName>
    <urdfFileName>{urdf_file_name}</urdfFileName>
    <packageName>{package_name}</packageName>
    <meshesDir>{meshes_dir}</meshesDir>
    <robotType>{self.robot.RobotType}</robotType>
    <rootLinkName>{get_valid_urdf_name(ros_name(self.get_root_link()))}</rootLinkName>
    <xacroWrapperFileName>{get_xacro_wrapper_file_name(ros_name(self.robot))}</xacroWrapperFileName>
    <controllersConfigFileName>{controllers_config_file_name}</controllersConfigFileName>
</robotMeta>
        """

        jointsXml = f"""
    <joints>
        """

        for joint in self.get_joints():

            jointsXml += f"""
        <joint>
            <name>{get_valid_urdf_name(ros_name(joint))}</name>
            <jointSpecific>{joint.JointSpecific}</jointSpecific>
            <jointRotationDirection>{joint.JoinRotationDirection}</jointRotationDirection>
            <jointRelTotalCenterOfMass_x>{quantity_as(fc.Units.Quantity(str(joint.PlacementRelTotalCenterOfMass.Base.x) + ' mm'), 'm')}</jointRelTotalCenterOfMass_x>
            <jointRelTotalCenterOfMass_y>{quantity_as(fc.Units.Quantity(str(joint.PlacementRelTotalCenterOfMass.Base.y) + ' mm'), 'm')}</jointRelTotalCenterOfMass_y>
            <jointRelTotalCenterOfMass_z>{quantity_as(fc.Units.Quantity(str(joint.PlacementRelTotalCenterOfMass.Base.z) + ' mm'), 'm')}</jointRelTotalCenterOfMass_z>
        </joint>
        """

        jointsXml += f"""
    </joints>
        """


        robotMetaXmlDoc = parseString(robotMetaXml)
        jointsXmlDoc = parseString(jointsXml)
        robotMetaXmlDoc.getElementsByTagName("robotMeta").item(0).appendChild(jointsXmlDoc.getElementsByTagName("joints").item(0))
        robotMetaXml = robotMetaXmlDoc.toprettyxml(indent=' ', newl='\n', encoding=None, standalone=None)

        return robotMetaXml


class _ViewProviderRobot(ProxyBase):
    """A view provider for the Robot container object """

    def __init__(self, vobj: VPDO):
        super().__init__(
            'view_object',
            [
                'JointAxisLength',
                'ShowCollision',
                'ShowJointAxes',
                'ShowReal',
                'ShowVisual',
                'Visibility',
            ],
        )
        vobj.Proxy = self

    def getIcon(self):
        # Implementation note: "return 'robot.svg'" works only after
        # workbench activation in GUI.
        return str(ICON_PATH / 'robot.svg')

    def attach(self, vobj: VPDO):
        self.view_object = vobj
        self.robot = vobj.Object

        # vobj.addExtension('Gui::ViewProviderGeoFeatureGroupExtensionPython')

        # Level of detail.
        add_property(
            vobj, 'App::PropertyBool', 'ShowReal', 'ROS Display Options',
            'Whether to show the real parts',
        )
        add_property(
            vobj, 'App::PropertyBool', 'ShowVisual', 'ROS Display Options',
            'Whether to show the parts for URDF visual',
        )
        add_property(
            vobj, 'App::PropertyBool', 'ShowCollision', 'ROS Display Options',
            'Whether to show the parts for URDF collision',
        )

        # Joint display options.
        add_property(
            vobj, 'App::PropertyBool', 'ShowJointAxes',
            'ROS Display Options',
            'Toggle the display of the Z-axis for all child joints',
            True,
        )
        add_property(
            vobj, 'App::PropertyLength', 'JointAxisLength',
            'ROS Display Options',
            "Length of the arrow for the joints axes",
            500.0,
        )

    def updateData(self, obj: CrossRobot, prop: str):
        return

    def onChanged(self, vobj: VPDO, prop: str):
        robot: CrossRobot = vobj.Object

        if prop == 'ShowJointAxes':
            _dispatch_to_joint_view_objects(robot, prop, 'ShowAxis')
        if prop == 'JointAxisLength':
            _dispatch_to_joint_view_objects(robot, prop, 'AxisLength')
        if prop in ['ShowReal', 'ShowVisual', 'ShowCollision']:
            _dispatch_to_link_view_objects(robot, prop, prop)
            # robot.Proxy.execute(robot)

    def setupContextMenu(self, vobj: VPDO, menu: QMenu) -> None:
        action = menu.addAction("Load trajectories from YAML...")
        action.triggered.connect(
                lambda function=self.load_trajectories_from_yaml, argument=vobj: function(argument),
        )

    def doubleClicked(self, vobj: VPDO):
        gui_doc = vobj.Document
        if not gui_doc.getInEdit():
            gui_doc.setEdit(vobj.Object.Name)
        else:
            error('Task dialog already active')
        return True

    def setEdit(self, vobj: VPDO, mode):
        return False

    def unsetEdit(self, vobj: VPDO, mode):
        import FreeCADGui as fcgui
        fcgui.Control.closeDialog()

    def dumps(self):
        return None

    def loads(self, state) -> None:
        pass

    def load_trajectories_from_yaml(self, vobj: VPDO) -> None:
        import FreeCADGui as fcgui
        import yaml

        dialog = QFileDialog(
            fcgui.getMainWindow(),
            'Select a multi-doc YAML file to import trajectories from',
        )
        dialog.setNameFilter('YAML *.yaml;;All files (*.*)')
        if dialog.exec_():
            filename = str(dialog.selectedFiles()[0])
        else:
            return

        display_trajs = yaml.safe_load_all(open(filename))

        fcgui.Selection.clearSelection()
        for display_traj in display_trajs:
            if not display_traj:
                continue
            traj_obj = make_trajectory('Trajectory', vobj.Object.Document)
            traj_obj.Robot = vobj.Object
            traj_obj.Proxy.load_display_trajectory_dict(display_traj)
            fcgui.Selection.addSelection(traj_obj)

        vobj.Object.Document.recompute()
        fcgui.runCommand('Std_ToggleFreeze', 0)


def make_robot(name, doc: Optional[fc.Document] = None) -> CrossRobot:
    """Add a Cross::Robot to the current document."""
    if doc is None:
        doc = fc.activeDocument()
    if doc is None:
        warn('No active document, doing nothing', False)
        return
    robot: CrossRobot = doc.addObject('App::DocumentObjectGroupPython', name)
    # robot = doc.addObject('Part::FeaturePython', name)
    RobotProxy(robot)

    if hasattr(fc, 'GuiUp') and fc.GuiUp:
        _ViewProviderRobot(robot.ViewObject)
        robot.ViewObject.ShowReal = True
        robot.ViewObject.ShowVisual = False
        robot.ViewObject.ShowCollision = False

    doc.recompute()
    return robot


def make_filled_robot(name:str = 'Robot') -> CrossRobot:
    """Add a Cross::Robot to the current document and fill it with links and joints."""

    robot = make_robot(name)
    links = make_robot_links_filled(robot = robot)
    fc.ActiveDocument.recompute()

    if len(links):
        make_robot_joints_filled(links, robot)

    fc.ActiveDocument.recompute()
    return robot<|MERGE_RESOLUTION|>--- conflicted
+++ resolved
@@ -71,11 +71,7 @@
 from .joint import Joint as CrossJoint  # A Cross::Joint, i.e. a DocumentObject with Proxy "Joint". # noqa: E501
 from .link import Link as CrossLink  # A Cross::Link, i.e. a DocumentObject with Proxy "Link". # noqa: E501
 from .robot import Robot as CrossRobot  # A Cross::Robot, i.e. a DocumentObject with Proxy "Robot". # noqa: E501
-<<<<<<< HEAD
-from .trajectory import Trajectory as CrossTrajectory  # A Cross::Trajectory, i.e. a DocumentObject with Proxy "Trajectory". # noqa: E501
 from .controller import Controller as CrossController  # A Cross::Controller, i.e. a DocumentObject with Proxy "Controller". # noqa: E501
-=======
->>>>>>> 8182b9ed
 BasicElement = Union[CrossJoint, CrossLink]
 DO = fc.DocumentObject
 DOList = List[DO]
@@ -199,35 +195,20 @@
     _category_of_joint_values = 'JointValues'
 
     def __init__(self, obj: CrossRobot):
-<<<<<<< HEAD
         # Implementation note: 'Group' is not required because
         # DocumentObjectGroupPython.
-        super().__init__('robot', [
-            'CreatedObjects',
-            'OutputPath',
-            'MaterialCardName',
-            'MaterialCardPath',
-            'MaterialDensity',
-            'RobotType',
-            '_Type',
-            'Mass',
-            ])
-
-=======
-        # Implementation note: 'Group' and `_GroupTouched` are not required
-        # because DocumentObjectGroupPython.
         super().__init__(
-            'robot',
-            [
+            'robot', [
                 'CreatedObjects',
+                'OutputPath',
                 'MaterialCardName',
                 'MaterialCardPath',
                 'MaterialDensity',
-                'OutputPath',
+                'RobotType',
                 '_Type',
-            ],
-        )
->>>>>>> 8182b9ed
+                'Mass',
+            ])
+
         if obj.Proxy is not self:
             obj.Proxy = self
         self.robot = obj
@@ -324,7 +305,7 @@
                 'Material',
                 (
                     'Density of material. Used to calculate mass. May be outdated'
-                    ' if you updated the material density outside CROSS workbench.'
+                    ' if you updated the material density outside RobotCAD workbench.'
                     ' Actual density will taken from material (material editor) at'
                     ' mass calculation moment.'
                 ),
@@ -413,11 +394,7 @@
         if not self.is_execute_ready():
             return None
         for o in self.robot.Group[::-1]:
-<<<<<<< HEAD
-            if is_link(o) or is_joint(o) or is_controller(o) or is_broadcaster(o):
-=======
-            if is_link(o) or is_joint(o) or is_attached_collision_object(o):
->>>>>>> 8182b9ed
+            if is_link(o) or is_joint(o) or is_controller(o) or is_broadcaster(o) or is_attached_collision_object(o):
                 # Supported.
                 continue
             warn_unsupported(o, by='CROSS::Robot', gui=True)
