
import FreeCADGui as fcgui

from .ui import command_assembly_from_urdf
from .ui import command_box_from_bounding_box
from .ui import command_get_planning_scene
from .ui import command_kk_edit
from .ui import command_new_attached_collision_object  # noqa: F401
from .ui import command_new_joint
from .ui import command_new_joints_filled
from .ui import command_new_link
<<<<<<< HEAD
from .ui import command_new_links_filled
=======
from .ui import command_new_observer
>>>>>>> 8182b9ed
from .ui import command_new_pose
from .ui import command_new_robot
from .ui import command_explode_links
from .ui import command_new_trajectory
from .ui import command_new_controller
from .ui import command_new_workcell
from .ui import command_new_xacro_object
from .ui import command_new_lcs_at_robot_link_body
from .ui import command_reload # Developer tool.
from .ui import command_robot_from_urdf
from .ui import command_set_joints
from .ui import command_set_placement
from .ui import command_set_placement_fast
from .ui import command_set_placement_in_absolute_coordinates
from .ui import command_set_placement_by_orienteer
from .ui import command_rotate_joint_x
from .ui import command_rotate_joint_y
from .ui import command_rotate_joint_z
from .ui import command_simplify_mesh
from .ui import command_sphere_from_bounding_box
from .ui import command_cylinder_from_bounding_box
from .ui import command_update_planning_scene
from .ui import command_urdf_export
from .ui import command_set_material
from .ui import command_calculate_mass_and_inertia
from .ui import command_transfer_project_to_external_code_generator
from .ui import command_wb_settings
from .wb_utils import ICON_PATH
from . import wb_constants


class CrossWorkbench(fcgui.Workbench):
    """Class which gets initiated at startup of the GUI."""

    MenuText = wb_constants.WORKBENCH_NAME
    ToolTip = 'ROS-related workbench'
    Icon = str(ICON_PATH / 'robotcad_overcross_joint.svg')

    def GetClassName(self):
        return 'Gui::PythonWorkbench'

    def Initialize(self):
        """This function is called at the first activation of the workbench.

        This is the place to import all the commands.

        """
        # The order here defines the order of the icons in the GUI.
        toolbar_commands = [
            'NewRobot',  # Defined in ./ui/command_new_robot.py.
            'ExplodeLinks',  # Defined in ./ui/command_explode_links.py.
            'NewLink',  # Defined in ./ui/command_new_link.py.
            'NewLinksFilled',  # Defined in ./ui/command_new_links_filled.py.
            'NewJoint',  # Defined in ./ui/command_new_joint.py.
            'NewJointsFilled',  # Defined in ./ui/command_new_joints_filled.py.
            'NewController',  # Defined in ./ui/command_new_controller.py.
            'NewWorkcell',  # Defined in ./ui/command_new_workcell.py.
            'NewXacroObject',  # Defined in ./ui/command_new_xacro_object.py.
            'NewLCSAtRobotLinkBody',  # Defined in ./ui/command_new_lcs_at_robot_link_body.py.
            'SetCROSSPlacementFast',  # Defined in ./ui/command_set_placement_fast.py.
            'SetCROSSPlacementInAbsoluteCoordinates',  # Defined in ./ui/command_set_placement_in_absolute_coordinates.py.
            'SetCROSSPlacementByOrienteer',  # Defined in ./ui/command_set_placement_by_orienteer.py.
            # 'SetCROSSPlacement',  # Defined in ./ui/command_set_placement.py.
            'RotateJointX',  # Defined in ./ui/command_rotate_joint_x.py.
            'RotateJointY',  # Defined in ./ui/command_rotate_joint_y.py.
            'RotateJointZ',  # Defined in ./ui/command_rotate_joint_z.py.
            'BoxFromBoundingBox',  # Defined in ./ui/command_box_from_bounding_box.py.
            'SphereFromBoundingBox',  # Defined in ./ui/command_sphere_from_bounding_box.py.
            'CylinderFromBoundingBox',  # Defined in ./ui/command_cylinder_from_bounding_box.py.
            'SimplifyMesh',  # Defined in ./ui/command_simplify_mesh.py.
            'GetPlanningScene',  # Defined in ./ui/command_get_planning_scene.py.
            'UpdatePlanningScene',  # Defined in ./ui/command_update_planning_scene.py.
            'NewAttachedCollisionObject',  # Defined in ./ui/command_new_attached_collision_object.py.
            'NewPose',  # Defined in ./ui/command_new_pose.py.
            'NewTrajectory',  # Defined in ./ui/command_new_trajectory.py.
            'KKEdit',  # Defined in ./ui/command_kk_edit.py.
            'SetJoints',  # Defined in ./ui/command_set_joints.py.
            'SetMaterial',  # Defined in ./ui/command_set_material.py.
            'CalculateMassAndInertia',  # Defined in ./ui/command_calculate_mass_and_inertia.py.
            'UrdfImport',  # Defined in ./ui/command_robot_from_urdf.py.
            'AssemblyFromUrdf',  # Defined in ./ui/command_assembly_from_urdf.py.
            'UrdfExport',  # Defined in ./ui/command_urdf_export.py.
            'TransferProjectToExternalCodeGenerator',  # Defined in ./ui/command_transfer_project_to_external_code_generator.py.            
            'WbSettings',  # Defined in ./ui/command_wb_settings.py.
            'Reload',  # Comment out to disable this developer tool.
        ]
<<<<<<< HEAD
        self.appendToolbar('RobotCAD', commands)
        self.appendMenu('RobotCAD', commands)
=======
        self.appendToolbar('CROSS', toolbar_commands)

        # Same as commands but with NewObserver and without Reload.
        menu_commands = [
                # Creation and editing.
                'NewRobot',  # Defined in ./ui/command_new_robot.py.
                'NewLink',  # Defined in ./ui/command_new_link.py.
                'NewJoint',  # Defined in ./ui/command_new_joint.py.
                'NewWorkcell',  # Defined in ./ui/command_new_workcell.py.
                'NewXacroObject',  # Defined in ./ui/command_new_xacro_object.py.
                'SetCROSSPlacement',  # Defined in ./ui/command_set_placement.py.
                'BoxFromBoundingBox',  # Defined in ./ui/command_box_from_bounding_box.py.
                'SphereFromBoundingBox',  # Defined in ./ui/command_sphere_from_bounding_box.py.
                'CylinderFromBoundingBox',  # Defined in ./ui/command_cylinder_from_bounding_box.py.
                'KKEdit',  # Defined in ./ui/command_kk_edit.py.
                'Separator',
                # Mesh simplification.
                'SimplifyMesh',  # Defined in ./ui/command_simplify_mesh.py.
                'Separator',
                # "Live" debugging.
                'GetPlanningScene',  # Defined in ./ui/command_get_planning_scene.py.
                'UpdatePlanningScene',  # Defined in ./ui/command_update_planning_scene.py.
                'NewAttachedCollisionObject',  # Defined in ./ui/command_new_attached_collision_object.py.
                'NewPose',  # Defined in ./ui/command_new_pose.py.
                'NewTrajectory',  # Defined in ./ui/command_new_trajectory.py.
                'NewObserver',  # Defined in ./ui/command_new_observer.py.
                'SetJoints',  # Defined in ./ui/command_set_joints.py.
                'Separator',
                # Definition of inertial properties.
                'SetMaterial',  # Defined in ./ui/command_set_material.py.
                'CalculateMassAndInertia',  # Defined in ./ui/command_calculate_mass_and_inertia.py.
                'Separator',
                # Import / export.
                'UrdfImport',  # Defined in ./ui/command_robot_from_urdf.py.
                'AssemblyFromUrdf',  # Defined in ./ui/command_assembly_from_urdf.py.
                'UrdfExport',  # Defined in ./ui/command_urdf_export.py.
                # Workbench settings.
                'Separator',
                'WbSettings',  # Defined in ./ui/command_wb_settings.py.
        ]

        self.appendMenu('CROSS', menu_commands)
>>>>>>> 8182b9ed

        fcgui.addIconPath(str(ICON_PATH))
        # fcgui.addLanguagePath(joinDir('Resources/translations'))

    def Activated(self):
        """Code run when a user switches to this workbench."""
        pass

    def Deactivated(self):
        """Code run when this workbench is deactivated."""
        pass


fcgui.addWorkbench(CrossWorkbench())<|MERGE_RESOLUTION|>--- conflicted
+++ resolved
@@ -9,11 +9,8 @@
 from .ui import command_new_joint
 from .ui import command_new_joints_filled
 from .ui import command_new_link
-<<<<<<< HEAD
 from .ui import command_new_links_filled
-=======
 from .ui import command_new_observer
->>>>>>> 8182b9ed
 from .ui import command_new_pose
 from .ui import command_new_robot
 from .ui import command_explode_links
@@ -100,53 +97,55 @@
             'WbSettings',  # Defined in ./ui/command_wb_settings.py.
             'Reload',  # Comment out to disable this developer tool.
         ]
-<<<<<<< HEAD
-        self.appendToolbar('RobotCAD', commands)
-        self.appendMenu('RobotCAD', commands)
-=======
-        self.appendToolbar('CROSS', toolbar_commands)
+        self.appendToolbar('RobotCAD', toolbar_commands)
 
         # Same as commands but with NewObserver and without Reload.
         menu_commands = [
-                # Creation and editing.
-                'NewRobot',  # Defined in ./ui/command_new_robot.py.
-                'NewLink',  # Defined in ./ui/command_new_link.py.
-                'NewJoint',  # Defined in ./ui/command_new_joint.py.
-                'NewWorkcell',  # Defined in ./ui/command_new_workcell.py.
-                'NewXacroObject',  # Defined in ./ui/command_new_xacro_object.py.
-                'SetCROSSPlacement',  # Defined in ./ui/command_set_placement.py.
-                'BoxFromBoundingBox',  # Defined in ./ui/command_box_from_bounding_box.py.
-                'SphereFromBoundingBox',  # Defined in ./ui/command_sphere_from_bounding_box.py.
-                'CylinderFromBoundingBox',  # Defined in ./ui/command_cylinder_from_bounding_box.py.
-                'KKEdit',  # Defined in ./ui/command_kk_edit.py.
-                'Separator',
-                # Mesh simplification.
-                'SimplifyMesh',  # Defined in ./ui/command_simplify_mesh.py.
-                'Separator',
-                # "Live" debugging.
-                'GetPlanningScene',  # Defined in ./ui/command_get_planning_scene.py.
-                'UpdatePlanningScene',  # Defined in ./ui/command_update_planning_scene.py.
-                'NewAttachedCollisionObject',  # Defined in ./ui/command_new_attached_collision_object.py.
-                'NewPose',  # Defined in ./ui/command_new_pose.py.
-                'NewTrajectory',  # Defined in ./ui/command_new_trajectory.py.
-                'NewObserver',  # Defined in ./ui/command_new_observer.py.
-                'SetJoints',  # Defined in ./ui/command_set_joints.py.
-                'Separator',
-                # Definition of inertial properties.
-                'SetMaterial',  # Defined in ./ui/command_set_material.py.
-                'CalculateMassAndInertia',  # Defined in ./ui/command_calculate_mass_and_inertia.py.
-                'Separator',
-                # Import / export.
-                'UrdfImport',  # Defined in ./ui/command_robot_from_urdf.py.
-                'AssemblyFromUrdf',  # Defined in ./ui/command_assembly_from_urdf.py.
-                'UrdfExport',  # Defined in ./ui/command_urdf_export.py.
-                # Workbench settings.
-                'Separator',
-                'WbSettings',  # Defined in ./ui/command_wb_settings.py.
+            'NewRobot',  # Defined in ./ui/command_new_robot.py.
+            'ExplodeLinks',  # Defined in ./ui/command_explode_links.py.
+            'NewLink',  # Defined in ./ui/command_new_link.py.
+            'NewLinksFilled',  # Defined in ./ui/command_new_links_filled.py.
+            'NewJoint',  # Defined in ./ui/command_new_joint.py.
+            'NewJointsFilled',  # Defined in ./ui/command_new_joints_filled.py.
+            'NewController',  # Defined in ./ui/command_new_controller.py.
+            'NewWorkcell',  # Defined in ./ui/command_new_workcell.py.
+            'NewXacroObject',  # Defined in ./ui/command_new_xacro_object.py.
+            'Separator',
+            'NewLCSAtRobotLinkBody',  # Defined in ./ui/command_new_lcs_at_robot_link_body.py.
+            'SetCROSSPlacementFast',  # Defined in ./ui/command_set_placement_fast.py.
+            'SetCROSSPlacementInAbsoluteCoordinates',  # Defined in ./ui/command_set_placement_in_absolute_coordinates.py.
+            'SetCROSSPlacementByOrienteer',  # Defined in ./ui/command_set_placement_by_orienteer.py.
+            # 'SetCROSSPlacement',  # Defined in ./ui/command_set_placement.py.
+            'RotateJointX',  # Defined in ./ui/command_rotate_joint_x.py.
+            'RotateJointY',  # Defined in ./ui/command_rotate_joint_y.py.
+            'RotateJointZ',  # Defined in ./ui/command_rotate_joint_z.py.
+            'Separator',
+            'BoxFromBoundingBox',  # Defined in ./ui/command_box_from_bounding_box.py.
+            'SphereFromBoundingBox',  # Defined in ./ui/command_sphere_from_bounding_box.py.
+            'CylinderFromBoundingBox',  # Defined in ./ui/command_cylinder_from_bounding_box.py.
+            'SimplifyMesh',  # Defined in ./ui/command_simplify_mesh.py.
+            'Separator',
+            'GetPlanningScene',  # Defined in ./ui/command_get_planning_scene.py.
+            'UpdatePlanningScene',  # Defined in ./ui/command_update_planning_scene.py.
+            'NewAttachedCollisionObject',  # Defined in ./ui/command_new_attached_collision_object.py.
+            'NewPose',  # Defined in ./ui/command_new_pose.py.
+            'NewTrajectory',  # Defined in ./ui/command_new_trajectory.py.
+            'NewObserver',  # Defined in ./ui/command_new_observer.py.
+            'KKEdit',  # Defined in ./ui/command_kk_edit.py.
+            'SetJoints',  # Defined in ./ui/command_set_joints.py.
+            'Separator',
+            'SetMaterial',  # Defined in ./ui/command_set_material.py.
+            'CalculateMassAndInertia',  # Defined in ./ui/command_calculate_mass_and_inertia.py.
+            'Separator',
+            'UrdfImport',  # Defined in ./ui/command_robot_from_urdf.py.
+            'AssemblyFromUrdf',  # Defined in ./ui/command_assembly_from_urdf.py.
+            'UrdfExport',  # Defined in ./ui/command_urdf_export.py.
+            'TransferProjectToExternalCodeGenerator',  # Defined in ./ui/command_transfer_project_to_external_code_generator.py.      
+            'Separator',      
+            'WbSettings',  # Defined in ./ui/command_wb_settings.py.
         ]
-
-        self.appendMenu('CROSS', menu_commands)
->>>>>>> 8182b9ed
+            
+        self.appendMenu('RobotCAD', menu_commands)
 
         fcgui.addIconPath(str(ICON_PATH))
         # fcgui.addLanguagePath(joinDir('Resources/translations'))
