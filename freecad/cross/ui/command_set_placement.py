from __future__ import annotations

import FreeCAD as fc

import FreeCADGui as fcgui

from ..freecad_utils import message
from ..freecad_utils import validate_types
from ..freecadgui_utils import get_subobjects_and_placements
from ..gui_utils import tr


# Stubs and type hints.
from ..joint import Joint
from ..link import Link
DO = fc.DocumentObject
CrossLink = Link
CrossJoint = Joint
LCS = DO  # Local coordinate systen, TypeId == "PartDesign::CoordinateSystem"


def get_relative_placement(
        lcs: LCS,
        obj: DO,
) -> fc.Placement:
    """Return the transform from `lcs` to `obj`."""
    resolve_mode_resolve = 1
    selection = fcgui.Selection.getSelectionEx('', resolve_mode_resolve)
    objects_placements = get_subobjects_and_placements(selection)
    objects, placements = zip(*objects_placements)
    lcs_placement = placements[objects.index(lcs)]
    obj_placement = placements[objects.index(obj)]
    cross_object_placement = lcs_placement.inverse() * obj_placement
    return cross_object_placement


class _SetCROSSPlacementCommand:
    """Command to set the placement of a Link or a Joint.

    Command to set the mounted placement of a Link or the Origin of a Joint.

    """

    def GetResources(self):
<<<<<<< HEAD
        return {'Pixmap': 'set_cross_placement.svg',
                'MenuText': tr('Set placement - deprecated'),
                'Accel': 'S, P',
                'ToolTip': tr('Set the mounted placement'
                              ' of a link or the origin of a joint.'
                              'Select either\n'
                              '  a) a CROSS::Link, a LCS, and something or\n'
                              '  b) a CROSS::Joint, the child LCS, and the'
                              ' parent LCS on the same link.\n'
                              '  c) a CROSS::Joint, the LCS on the parent link,'
                              ' and the LCS on the child link.\n'
                              '\n'
                              'This tool works correct only in local frame and have bug with rotated LCS.\n'
                              'Also it does not takes into account current origin.\n'
                              'Use "Set Placement - as system" tool instead of this tool.\n'
                              'This tool planned to be removed.\n',
                              )}
=======
        return {
            'Pixmap': 'set_cross_placement.svg',
            'MenuText': tr('Set placement'),
            'Accel': 'S, P',
            'ToolTip': tr(
                'Set the mounted placement'
                ' of a link or the origin of a joint.'
                'Select either\n'
                '  a) a CROSS::Link, a LCS, and something or\n'
                '  b) a CROSS::Joint, the child LCS, and the'
                ' parent LCS on the same link.\n'
                '  c) a CROSS::Joint, the LCS on the parent link,'
                ' and the LCS on the child link.',
            ),
        }
>>>>>>> dc21451a

    def IsActive(self):
        return True

    def Activated(self):
        doc = fc.activeDocument()
        selection_ok = False
        selection_link = False
        selection_joint = False
        try:
            cross_link, lcs, obj = validate_types(
                fcgui.Selection.getSelection(),
                ['Cross::Link', 'PartDesign::CoordinateSystem', 'Any'],
            )
            selection_ok = True
            selection_link = True
        except RuntimeError:
            pass

        if not selection_ok:
            try:
                cross_joint, lcs_child, lcs_parent = validate_types(
                    fcgui.Selection.getSelection(),
                    ['Cross::Joint', 'PartDesign::CoordinateSystem', 'PartDesign::CoordinateSystem'],
                )
                selection_ok = True
                selection_joint = True
            except RuntimeError:
                pass

        if not selection_ok:
            message(
                'Select either\n'
                '  a) a CROSS::Link, a LCS, and something or\n'
                '  b) a CROSS::Joint, the child LCS, and the'
                ' parent LCS on the same link.\n'
                '  c) a CROSS::Joint, the LCS on the parent link,'
                ' and the LCS on the child link.',
                gui=True,
            )
            return

        if selection_link:
            placement = get_relative_placement(lcs, obj)
            doc.openTransaction(tr("Set link's mounted placement"))
            cross_link.MountedPlacement = placement
            doc.commitTransaction()
        elif selection_joint:
            placement = get_relative_placement(lcs_child, lcs_parent)
            doc.openTransaction(tr("Set joint's origin"))
            cross_joint.Origin = placement
            doc.commitTransaction()
        doc.recompute()


fcgui.addCommand('SetCROSSPlacement', _SetCROSSPlacementCommand())<|MERGE_RESOLUTION|>--- conflicted
+++ resolved
@@ -42,7 +42,6 @@
     """
 
     def GetResources(self):
-<<<<<<< HEAD
         return {'Pixmap': 'set_cross_placement.svg',
                 'MenuText': tr('Set placement - deprecated'),
                 'Accel': 'S, P',
@@ -60,23 +59,6 @@
                               'Use "Set Placement - as system" tool instead of this tool.\n'
                               'This tool planned to be removed.\n',
                               )}
-=======
-        return {
-            'Pixmap': 'set_cross_placement.svg',
-            'MenuText': tr('Set placement'),
-            'Accel': 'S, P',
-            'ToolTip': tr(
-                'Set the mounted placement'
-                ' of a link or the origin of a joint.'
-                'Select either\n'
-                '  a) a CROSS::Link, a LCS, and something or\n'
-                '  b) a CROSS::Joint, the child LCS, and the'
-                ' parent LCS on the same link.\n'
-                '  c) a CROSS::Joint, the LCS on the parent link,'
-                ' and the LCS on the child link.',
-            ),
-        }
->>>>>>> dc21451a
 
     def IsActive(self):
         return True
