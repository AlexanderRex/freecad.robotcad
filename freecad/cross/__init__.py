"""Entry point of the CROSS workbench."""

import os

import FreeCAD as fc

from .ros.utils import add_ros_library_path
from .version import __version__
from .wb_globals import g_ros_distro
from .wb_globals import debugger

    
try:
    # For v0.21:
    from addonmanager_utilities import get_python_exe
except (ModuleNotFoundError, ImportError):
    # For v0.22/v1.0:
    from freecad.utils import get_python_exe


# Initialize debug with debugpy.
if os.environ.get('DEBUG'):
    # how to use:
    # DEBUG=1 command_to_run_freecad
    # Use Ubuntu or install manually debugpy module FreeCAD python and FreeCAD python version to OS.
    # turn on Debugger in VSCODE and add breakpoints to code
    # Cf. https://github.com/FreeCAD/FreeCAD-macros/wiki/Debugging-macros-in-Visual-Studio-Code.

<<<<<<< HEAD
    def attach_debugger():
        import debugpy
        debugpy.configure(python=get_python_exe())
        debugpy.listen(("0.0.0.0", 5678))
        # debugpy.wait_for_client()
        debugpy.trace_this_thread(True)
        debugpy.debug_this_thread()
        print('DEBUG attached.')

    try:
        attach_debugger()
    except:
        # needed restart freecad after install debugpy
        pip_install('debugpy', restart_freecad = False)
        attach_debugger()
        

add_ros_library_path(g_ros_distro)

# Must be imported after the call to `add_ros_library_path`.
from .ros.utils import is_ros_found  # noqa: E402.

if is_ros_found():
    fc.addImportType('URDF files (*.urdf *.xacro)', 'freecad.cross.import_urdf')

try:
    import urdf_parser_py
except (ModuleNotFoundError, ImportError):
    pip_install('urdf_parser_py', restart_freecad = False)

try:
    import xacro
except (ModuleNotFoundError, ImportError):
    pip_install('xacro', restart_freecad = False)
    

=======
    debugger()
>>>>>>> 9c4ea6d4
<|MERGE_RESOLUTION|>--- conflicted
+++ resolved
@@ -1,15 +1,13 @@
 """Entry point of the CROSS workbench."""
-
 import os
-
+import sys
 import FreeCAD as fc
-
 from .ros.utils import add_ros_library_path
 from .version import __version__
 from .wb_globals import g_ros_distro
-from .wb_globals import debugger
+from .freecad_utils import pip_install
+    
 
-    
 try:
     # For v0.21:
     from addonmanager_utilities import get_python_exe
@@ -20,13 +18,13 @@
 
 # Initialize debug with debugpy.
 if os.environ.get('DEBUG'):
+    print('DEBUG attaching...')
     # how to use:
     # DEBUG=1 command_to_run_freecad
     # Use Ubuntu or install manually debugpy module FreeCAD python and FreeCAD python version to OS.
     # turn on Debugger in VSCODE and add breakpoints to code
     # Cf. https://github.com/FreeCAD/FreeCAD-macros/wiki/Debugging-macros-in-Visual-Studio-Code.
 
-<<<<<<< HEAD
     def attach_debugger():
         import debugpy
         debugpy.configure(python=get_python_exe())
@@ -39,11 +37,10 @@
     try:
         attach_debugger()
     except:
-        # needed restart freecad after install debugpy
         pip_install('debugpy', restart_freecad = False)
         attach_debugger()
+
         
-
 add_ros_library_path(g_ros_distro)
 
 # Must be imported after the call to `add_ros_library_path`.
@@ -60,9 +57,4 @@
 try:
     import xacro
 except (ModuleNotFoundError, ImportError):
-    pip_install('xacro', restart_freecad = False)
-    
-
-=======
-    debugger()
->>>>>>> 9c4ea6d4
+    pip_install('xacro', restart_freecad = False)