"""Entry point of the CROSS workbench."""

import os

import FreeCAD as fc

from .ros.utils import add_ros_library_path
from .version import __version__
from .wb_globals import g_ros_distro

add_ros_library_path(g_ros_distro)

# Must be imported after the call to `add_ros_library_path`.
from .ros.utils import is_ros_found  # noqa: E402.

<<<<<<< HEAD
import os

# init debug for VS Code
if os.environ.get('FREECADCROSS_DEBUG'):
    # how to use:
    # FREECADCROSS_DEBUG=1 command_to_run_freecad
    # Dont forget install debugpy if set debug env
    import debugpy
    debugpy.configure(python="python3")
    debugpy.listen(5678)
    debugpy.trace_this_thread(True)
    debugpy.debug_this_thread()

=======
>>>>>>> 5841c171
if is_ros_found():
    fc.addImportType('URDF files (*.urdf *.xacro)', 'freecad.cross.import_urdf')

# Initialize debug with debugpy.
if os.environ.get('FREECADCROSS_DEBUG'):
    # how to use:
    # FREECADCROSS_DEBUG=1 command_to_run_freecad
    # Don't forget to install debugpy.
    # Cf. https://github.com/FreeCAD/FreeCAD-macros/wiki/Debugging-macros-in-Visual-Studio-Code.
    import debugpy
    debugpy.configure(python="python3")
    debugpy.listen(5678)
    debugpy.trace_this_thread(True)
    debugpy.debug_this_thread()<|MERGE_RESOLUTION|>--- conflicted
+++ resolved
@@ -13,22 +13,6 @@
 # Must be imported after the call to `add_ros_library_path`.
 from .ros.utils import is_ros_found  # noqa: E402.
 
-<<<<<<< HEAD
-import os
-
-# init debug for VS Code
-if os.environ.get('FREECADCROSS_DEBUG'):
-    # how to use:
-    # FREECADCROSS_DEBUG=1 command_to_run_freecad
-    # Dont forget install debugpy if set debug env
-    import debugpy
-    debugpy.configure(python="python3")
-    debugpy.listen(5678)
-    debugpy.trace_this_thread(True)
-    debugpy.debug_this_thread()
-
-=======
->>>>>>> 5841c171
 if is_ros_found():
     fc.addImportType('URDF files (*.urdf *.xacro)', 'freecad.cross.import_urdf')
 
